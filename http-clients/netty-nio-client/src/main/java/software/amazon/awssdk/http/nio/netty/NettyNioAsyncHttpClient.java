--- conflicted
+++ resolved
@@ -181,8 +181,6 @@
         /**
          * Maximum number of allowed concurrent requests. For HTTP/1.1 this is the same as max connections. For HTTP/2
          * the number of connections that will be used depends on the max streams allowed per connection.
-<<<<<<< HEAD
-=======
          *
          * <p>
          * If the maximum number of concurrent requests is exceeded they may be queued in the HTTP client (see
@@ -190,7 +188,6 @@
          * enough such that the pending connection queue fills up, subsequent requests may be rejected or time out
          * (see {@link #connectionAcquisitionTimeout(Duration)}).
          * </p>
->>>>>>> 135b9e22
          *
          * @param maxConcurrency New value for max concurrency.
          * @return This builder for method chaining.
